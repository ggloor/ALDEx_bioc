\name{aldex.effect}
\alias{aldex.effect}
\title{calculate effect sizes and differences between conditions}
\description{
    determines the median clr abundance of the feature in all samples and in groups
    determines the median difference between the two groups
    determines the median variation within each two group
    determines the effect size, which is the median of the ratio of the between group difference and the larger of the variance within groups
}
\usage{
<<<<<<< HEAD
aldex.effect(clr, verbose = TRUE, include.sample.summary = FALSE,
            useMC=FALSE, CI=FALSE, glm.conds=NULL)
=======
aldex.effect(clr, verbose = TRUE, include.sample.summary = FALSE, useMC=FALSE, 
  CI=FALSE, glm.conds=NULL, paired.test=FALSE)
>>>>>>> e06adef7
}
\arguments{
    \item{clr}{
        \code{clr} is the data output of \code{aldex.clr}
    }
    \item{verbose}{
        Print diagnostic information while running. Useful only for debugging if fails on large datasets
    }
    \item{include.sample.summary}{
        include median clr values for each sample, defaults to FALSE
    }
    \item{useMC}{
        use multicore by default (FALSE)
    }
    \item{CI}{
        give effect 95% confidence intervals, defaults to FALSE
    }
    \item{glm.conds}{
        give effect for glm contrasts, note: saved as list
    }
    \item{paired.test}{
        calculate effect size for paired samples, defaults to FALSE
    }
}
\details{
    An explicit example for two conditions is shown in the `Examples' below.
}
\value{
    returns a dataframe with the following information:
    \item{rab.all}{
        a vector containing the median clr value for each feature
    }
    \item{rab.win.conditionA}{
        a vector containing the median clr value for each feature in condition A
    }
    \item{rab.win.conditionB}{
        a vector containing the median clr value for each feature in condition B
    }
    \item{diff.btw}{
        a vector containing the per-feature median difference between condition A and B
    }
    \item{diff.win}{
        a vector containing the per-feature maximum median difference between Dirichlet instances within conditions
    }
    \item{effect}{
        a vector containing the per-feature effect size
    }
    \item{overlap}{
        a vector containing the per-feature proportion of effect size that is 0 or less
    }
}
\references{
    Please use the citation given by \code{citation(package="ALDEx")}.
}
\author{
    Greg Gloor, Andrew Fernandes, Matt Links
}
\seealso{
    \code{\link{aldex.clr}},
    \code{\link{aldex.ttest}},
    \code{\link{aldex.glm}},
    \code{\link{selex}}
}
\examples{
    # x is the output of the \code{x <- clr(data, mc.samples)} function
    # conditions is a description of the data
    # for the selex dataset, conditions <- c(rep("N", 7), rep("S", 7))
    data(selex)
    #subset for efficiency
    selex <- selex[1201:1600,]
    conds <- c(rep("NS", 7), rep("S", 7))
    x <- aldex.clr(selex, conds, mc.samples=2, denom="all")
    effect.test <- aldex.effect(x)
}<|MERGE_RESOLUTION|>--- conflicted
+++ resolved
@@ -8,13 +8,8 @@
     determines the effect size, which is the median of the ratio of the between group difference and the larger of the variance within groups
 }
 \usage{
-<<<<<<< HEAD
-aldex.effect(clr, verbose = TRUE, include.sample.summary = FALSE,
-            useMC=FALSE, CI=FALSE, glm.conds=NULL)
-=======
 aldex.effect(clr, verbose = TRUE, include.sample.summary = FALSE, useMC=FALSE, 
   CI=FALSE, glm.conds=NULL, paired.test=FALSE)
->>>>>>> e06adef7
 }
 \arguments{
     \item{clr}{
