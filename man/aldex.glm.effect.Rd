\name{aldex.glm.effect}
\alias{aldex.glm.effect}
\title{calculate effect sizes and differences between all constrasts for the aldex.glm model matrix}
\description{
    data for this function is saved in a list with entries named by contrast
    determines the median clr abundance of the feature in all samples and in groups
    determines the median difference between the two groups
    determines the median variation within each two group
    determines the effect size, which is the median of the ratio of the between group difference and the larger of the variance within groups
}
\usage{
<<<<<<< HEAD
aldex.glm.effect(clr, verbose = TRUE, 
include.sample.summary = FALSE, useMC=FALSE, CI=FALSE)
=======
aldex.glm.effect(clr, verbose = TRUE, include.sample.summary = FALSE, 
  useMC=FALSE, CI=FALSE)
>>>>>>> e06adef7
}
\arguments{
    \item{clr}{
        \code{clr} is the data output of \code{aldex.clr}
    }
    \item{verbose}{
        Print diagnostic information while running. Useful only for debugging if fails on large datasets
    }
    \item{include.sample.summary}{
        include median clr values for each sample, defaults to FALSE
    }
    \item{useMC}{
        use multicore by default (FALSE)
    }
    \item{CI}{
        give effect 95% confidence intervals, defaults to FALSE
    }
}
\details{
    An explicit example for two conditions is shown in the `Examples' below.
}
\value{
    returns a dataframe with the following information:
    \item{rab.all}{
        a vector containing the median clr value for each feature
    }
    \item{rab.win.conditionA}{
        a vector containing the median clr value for each feature in condition A
    }
    \item{rab.win.conditionB}{
        a vector containing the median clr value for each feature in condition B
    }
    \item{diff.btw}{
        a vector containing the per-feature median difference between condition A and B
    }
    \item{diff.win}{
        a vector containing the per-feature maximum median difference between Dirichlet instances within conditions
    }
    \item{effect}{
        a vector containing the per-feature effect size
    }
    \item{overlap}{
        a vector containing the per-feature proportion of effect size that is 0 or less
    }
}
\references{
    Please use the citation given by \code{citation(package="ALDEx")}.
}
\author{
    Greg Gloor, Andrew Fernandes, Matt Links
}
\seealso{
    \code{\link{aldex.clr}},
    \code{\link{aldex.effect}},
    \code{\link{aldex.ttest}},
    \code{\link{aldex.glm}},
    \code{\link{selex}}
}
\examples{
    # x is the output of the \code{x <- clr(data, mc.samples)} function
    # conditions is a description of the data
    # for the selex dataset, conditions <- c(rep("N", 7), rep("S", 7))
    data(selex)
    #subset for efficiency
    selex <- selex[1201:1600,]
    covariates <- data.frame("A" = sample(0:1, 14, replace = TRUE),
                  "B" = c(rep(0, 7), rep(1, 7)),
                  "Z" = sample(c(1,2,3), 14, replace=TRUE))
    mm <- model.matrix(~ A + Z + B, covariates)
    x <- aldex.clr(selex, mm, mc.samples=8, denom="all")
    glm.effect <- aldex.glm.effect(x)

}<|MERGE_RESOLUTION|>--- conflicted
+++ resolved
@@ -9,13 +9,8 @@
     determines the effect size, which is the median of the ratio of the between group difference and the larger of the variance within groups
 }
 \usage{
-<<<<<<< HEAD
-aldex.glm.effect(clr, verbose = TRUE, 
-include.sample.summary = FALSE, useMC=FALSE, CI=FALSE)
-=======
 aldex.glm.effect(clr, verbose = TRUE, include.sample.summary = FALSE, 
   useMC=FALSE, CI=FALSE)
->>>>>>> e06adef7
 }
 \arguments{
     \item{clr}{
